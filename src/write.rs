--- conflicted
+++ resolved
@@ -14,15 +14,11 @@
 }
 
 /// Creates a zip archive that contains the files and directories from the specified directory, uses the specified compression level.
-<<<<<<< HEAD
-pub fn zip_create_from_directory_with_options(archive_file: &PathBuf, directory: &PathBuf, options: FileOptions) -> ZipResult<()> {
-=======
 pub fn zip_create_from_directory_with_options(
     archive_file: &PathBuf,
     directory: &PathBuf,
     options: FileOptions,
 ) -> ZipResult<()> {
->>>>>>> 7b3f17b0
     let file = File::create(archive_file)?;
     let mut zip_writer = zip::ZipWriter::new(file);
     zip_writer.create_from_directory_with_options(directory, options)
